/*
  __ _ _ __ __ _ _ __   __ _ _ __ ___  ___
 / _` | '__/ _` | '_ \ / _` | '__/ __|/ _ \ Argument Parser for Modern C++
| (_| | | | (_| | |_) | (_| | |  \__ \  __/ http://github.com/p-ranav/argparse
 \__,_|_|  \__, | .__/ \__,_|_|  |___/\___|
           |___/|_|

Licensed under the MIT License <http://opensource.org/licenses/MIT>.
SPDX-License-Identifier: MIT
Copyright (c) 2019-2021 Pranav Srinivas Kumar <pranav.srinivas.kumar@gmail.com>
and other contributors.

Permission is hereby  granted, free of charge, to any  person obtaining a copy
of this software and associated  documentation files (the "Software"), to deal
in the Software  without restriction, including without  limitation the rights
to  use, copy,  modify, merge,  publish, distribute,  sublicense, and/or  sell
copies  of  the Software,  and  to  permit persons  to  whom  the Software  is
furnished to do so, subject to the following conditions:

The above copyright notice and this permission notice shall be included in all
copies or substantial portions of the Software.

THE SOFTWARE  IS PROVIDED "AS  IS", WITHOUT WARRANTY  OF ANY KIND,  EXPRESS OR
IMPLIED,  INCLUDING BUT  NOT  LIMITED TO  THE  WARRANTIES OF  MERCHANTABILITY,
FITNESS FOR  A PARTICULAR PURPOSE AND  NONINFRINGEMENT. IN NO EVENT  SHALL THE
AUTHORS  OR COPYRIGHT  HOLDERS  BE  LIABLE FOR  ANY  CLAIM,  DAMAGES OR  OTHER
LIABILITY, WHETHER IN AN ACTION OF  CONTRACT, TORT OR OTHERWISE, ARISING FROM,
OUT OF OR IN CONNECTION WITH THE SOFTWARE  OR THE USE OR OTHER DEALINGS IN THE
SOFTWARE.
*/
#pragma once
#include <algorithm>
#include <any>
#include <array>
#include <cerrno>
#include <charconv>
#include <cstdlib>
#include <functional>
#include <iostream>
#include <iterator>
#include <limits>
#include <list>
#include <map>
#include <numeric>
#include <optional>
#include <sstream>
#include <stdexcept>
#include <string>
#include <string_view>
#include <tuple>
#include <type_traits>
#include <utility>
#include <variant>
#include <vector>

namespace argparse {

namespace details { // namespace for helper methods

template <typename T, typename = void>
struct HasContainerTraits : std::false_type {};

template <> struct HasContainerTraits<std::string> : std::false_type {};

template <typename T>
struct HasContainerTraits<
    T, std::void_t<typename T::value_type, decltype(std::declval<T>().begin()),
                   decltype(std::declval<T>().end()),
                   decltype(std::declval<T>().size())>> : std::true_type {};

template <typename T>
static constexpr bool IsContainer = HasContainerTraits<T>::value;

template <typename T, typename = void>
struct HasStreamableTraits : std::false_type {};

template <typename T>
struct HasStreamableTraits<
    T,
    std::void_t<decltype(std::declval<std::ostream &>() << std::declval<T>())>>
    : std::true_type {};

template <typename T>
static constexpr bool IsStreamable = HasStreamableTraits<T>::value;

constexpr std::size_t repr_max_container_size = 5;

template <typename T> std::string repr(T const &val) {
  if constexpr (std::is_same_v<T, bool>) {
    return val ? "true" : "false";
  } else if constexpr (std::is_convertible_v<T, std::string_view>) {
    return '"' + std::string{std::string_view{val}} + '"';
  } else if constexpr (IsContainer<T>) {
    std::stringstream out;
    out << "{";
    const auto size = val.size();
    if (size > 1) {
      out << repr(*val.begin());
      std::for_each(
          std::next(val.begin()),
          std::next(val.begin(),
                    std::min<std::size_t>(size, repr_max_container_size) - 1),
          [&out](const auto &v) { out << " " << repr(v); });
      if (size <= repr_max_container_size) {
        out << " ";
      } else {
        out << "...";
      }
    }
    if (size > 0) {
      out << repr(*std::prev(val.end()));
    }
    out << "}";
    return out.str();
  } else if constexpr (IsStreamable<T>) {
    std::stringstream out;
    out << val;
    return out.str();
  } else {
    return "<not representable>";
  }
}

namespace {

template <typename T> constexpr bool standard_signed_integer = false;
template <> constexpr bool standard_signed_integer<signed char> = true;
template <> constexpr bool standard_signed_integer<short int> = true;
template <> constexpr bool standard_signed_integer<int> = true;
template <> constexpr bool standard_signed_integer<long int> = true;
template <> constexpr bool standard_signed_integer<long long int> = true;

template <typename T> constexpr bool standard_unsigned_integer = false;
template <> constexpr bool standard_unsigned_integer<unsigned char> = true;
template <> constexpr bool standard_unsigned_integer<unsigned short int> = true;
template <> constexpr bool standard_unsigned_integer<unsigned int> = true;
template <> constexpr bool standard_unsigned_integer<unsigned long int> = true;
template <>
constexpr bool standard_unsigned_integer<unsigned long long int> = true;

} // namespace

constexpr int radix_8 = 8;
constexpr int radix_10 = 10;
constexpr int radix_16 = 16;

template <typename T>
constexpr bool standard_integer =
    standard_signed_integer<T> || standard_unsigned_integer<T>;

template <class F, class Tuple, class Extra, std::size_t... I>
constexpr decltype(auto) apply_plus_one_impl(F &&f, Tuple &&t, Extra &&x,
                                             std::index_sequence<I...> /*unused*/) {
  return std::invoke(std::forward<F>(f), std::get<I>(std::forward<Tuple>(t))...,
                     std::forward<Extra>(x));
}

template <class F, class Tuple, class Extra>
constexpr decltype(auto) apply_plus_one(F &&f, Tuple &&t, Extra &&x) {
  return details::apply_plus_one_impl(
      std::forward<F>(f), std::forward<Tuple>(t), std::forward<Extra>(x),
      std::make_index_sequence<
          std::tuple_size_v<std::remove_reference_t<Tuple>>>{});
}

constexpr auto pointer_range(std::string_view s) noexcept {
  return std::tuple(s.data(), s.data() + s.size());
}

template <class CharT, class Traits>
constexpr bool starts_with(std::basic_string_view<CharT, Traits> prefix,
                           std::basic_string_view<CharT, Traits> s) noexcept {
  return s.substr(0, prefix.size()) == prefix;
}

enum class chars_format {
  scientific = 0x1,
  fixed = 0x2,
  hex = 0x4,
  general = fixed | scientific
};

struct ConsumeHexPrefixResult {
  bool is_hexadecimal;
  std::string_view rest;
};

using namespace std::literals;

constexpr auto consume_hex_prefix(std::string_view s)
    -> ConsumeHexPrefixResult {
  if (starts_with("0x"sv, s) || starts_with("0X"sv, s)) {
    s.remove_prefix(2);
    return {true, s};
  }
  return {false, s};
}

template <class T, auto Param>
inline auto do_from_chars(std::string_view s) -> T {
  T x;
  auto [first, last] = pointer_range(s);
  auto [ptr, ec] = std::from_chars(first, last, x, Param);
  if (ec == std::errc()) {
    if (ptr == last) {
      return x;
    }
    throw std::invalid_argument{"pattern does not match to the end"};
  }
  if (ec == std::errc::invalid_argument) {
    throw std::invalid_argument{"pattern not found"};
  }
  if (ec == std::errc::result_out_of_range) {
    throw std::range_error{"not representable"};
  }
  return x; // unreachable
}

template <class T, auto Param = 0> struct parse_number {
  auto operator()(std::string_view s) -> T {
    return do_from_chars<T, Param>(s);
  }
};

template <class T> struct parse_number<T, radix_16> {
  auto operator()(std::string_view s) -> T {
    if (auto [ok, rest] = consume_hex_prefix(s); ok) {
      return do_from_chars<T, radix_16>(rest);
    }
    throw std::invalid_argument{"pattern not found"};
  }
};

template <class T> struct parse_number<T> {
  auto operator()(std::string_view s) -> T {
    auto [ok, rest] = consume_hex_prefix(s);
    if (ok) {
      return do_from_chars<T, radix_16>(rest);
    }
    if (starts_with("0"sv, s)) {
      return do_from_chars<T, radix_8>(rest);
    }
    return do_from_chars<T, radix_10>(rest);
  }
};

namespace {

template <class T> constexpr auto generic_strtod = nullptr;
template <> constexpr auto generic_strtod<float> = strtof;
template <> constexpr auto generic_strtod<double> = strtod;
template <> constexpr auto generic_strtod<long double> = strtold;

} // namespace

template <class T> inline auto do_strtod(std::string const &s) -> T {
  if (isspace(static_cast<unsigned char>(s[0])) || s[0] == '+') {
    throw std::invalid_argument{"pattern not found"};
  }

  auto [first, last] = pointer_range(s);
  char *ptr;

  errno = 0;
  auto x = generic_strtod<T>(first, &ptr);
  if (errno == 0) {
    if (ptr == last) {
      return x;
    }
    throw std::invalid_argument{"pattern does not match to the end"};
  }
  if (errno == ERANGE) {
    throw std::range_error{"not representable"};
  }
  return x; // unreachable
}

template <class T> struct parse_number<T, chars_format::general> {
  auto operator()(std::string const &s) -> T {
    if (auto r = consume_hex_prefix(s); r.is_hexadecimal) {
      throw std::invalid_argument{
          "chars_format::general does not parse hexfloat"};
    }

    return do_strtod<T>(s);
  }
};

template <class T> struct parse_number<T, chars_format::hex> {
  auto operator()(std::string const &s) -> T {
    if (auto r = consume_hex_prefix(s); !r.is_hexadecimal) {
      throw std::invalid_argument{"chars_format::hex parses hexfloat"};
    }

    return do_strtod<T>(s);
  }
};

template <class T> struct parse_number<T, chars_format::scientific> {
  auto operator()(std::string const &s) -> T {
    if (auto r = consume_hex_prefix(s); r.is_hexadecimal) {
      throw std::invalid_argument{
          "chars_format::scientific does not parse hexfloat"};
    }
    if (s.find_first_of("eE") == std::string::npos) {
      throw std::invalid_argument{
          "chars_format::scientific requires exponent part"};
    }

    return do_strtod<T>(s);
  }
};

template <class T> struct parse_number<T, chars_format::fixed> {
  auto operator()(std::string const &s) -> T {
    if (auto r = consume_hex_prefix(s); r.is_hexadecimal) {
      throw std::invalid_argument{
          "chars_format::fixed does not parse hexfloat"};
    }
    if (s.find_first_of("eE") != std::string::npos) {
      throw std::invalid_argument{
          "chars_format::fixed does not parse exponent part"};
    }

    return do_strtod<T>(s);
  }
};

} // namespace details

<<<<<<< HEAD
class SizeRange {
  std::size_t mMin;
  std::size_t mMax;

public:
  SizeRange(std::size_t aMin, std::size_t aMax) : mMin(aMin), mMax(aMax) {
    if (aMin > aMax)
      throw std::logic_error("Range of number of arguments is invalid");
  }

  bool contains(std::size_t value) const {
    return value >= mMin && value <= mMax;
  }

  bool is_exact() const {
    return mMin == mMax;
  }

  bool is_right_bounded() const {
    return mMax < std::numeric_limits<std::size_t>::max();
  }

  std::size_t get_min() const {
    return mMin;
  }

  std::size_t get_max() const {
    return mMax;
  }
};

enum class NArgsPattern {
  ZeroOrOne,
  Any,
  AtLeastOne
};
=======
enum class default_arguments : unsigned int {
  none = 0,
  help = 1,
  version = 2,
  all = help | version,
};

inline default_arguments operator&(const default_arguments &a,
                                   const default_arguments &b) {
  return static_cast<default_arguments>(
      static_cast<std::underlying_type<default_arguments>::type>(a) &
      static_cast<std::underlying_type<default_arguments>::type>(b));
}
>>>>>>> 234f0cde

class ArgumentParser;

class Argument {
  friend class ArgumentParser;
  friend auto operator<<(std::ostream &stream, const ArgumentParser &parser)
      -> std::ostream &;

  template <std::size_t N, std::size_t... I>
  explicit Argument(std::array<std::string_view, N> &&a,
                    std::index_sequence<I...> /*unused*/)
      : m_is_optional((is_optional(a[I]) || ...)), m_is_required(false),
        m_is_repeatable(false), m_is_used(false) {
    ((void)m_names.emplace_back(a[I]), ...);
    std::sort(
        m_names.begin(), m_names.end(), [](const auto &lhs, const auto &rhs) {
          return lhs.size() == rhs.size() ? lhs < rhs : lhs.size() < rhs.size();
        });
  }

public:
  template <std::size_t N>
  explicit Argument(std::array<std::string_view, N> &&a)
      : Argument(std::move(a), std::make_index_sequence<N>{}) {}

  Argument &help(std::string help_text) {
    m_help = std::move(help_text);
    return *this;
  }

  template <typename T> Argument &default_value(T &&value) {
    m_default_value_repr = details::repr(value);
    m_default_value = std::forward<T>(value);
    return *this;
  }

  Argument &required() {
    m_is_required = true;
    return *this;
  }

<<<<<<< HEAD
  Argument &implicit_value(std::any aImplicitValue) {
    mImplicitValue = std::move(aImplicitValue);
    mNumArgsRange = SizeRange{0, 0};
=======
  Argument &implicit_value(std::any value) {
    m_implicit_value = std::move(value);
    m_num_args = 0;
>>>>>>> 234f0cde
    return *this;
  }

  template <class F, class... Args>
  auto action(F &&callable, Args &&...bound_args)
      -> std::enable_if_t<std::is_invocable_v<F, Args..., std::string const>,
                          Argument &> {
    using action_type = std::conditional_t<
        std::is_void_v<std::invoke_result_t<F, Args..., std::string const>>,
        void_action, valued_action>;
    if constexpr (sizeof...(Args) == 0) {
      m_action.emplace<action_type>(std::forward<F>(callable));
    } else {
      m_action.emplace<action_type>(
          [f = std::forward<F>(callable),
           tup = std::make_tuple(std::forward<Args>(bound_args)...)](
              std::string const &opt) mutable {
            return details::apply_plus_one(f, tup, opt);
          });
    }
    return *this;
  }

  auto &append() {
    m_is_repeatable = true;
    return *this;
  }

  template <char Shape, typename T>
  auto scan() -> std::enable_if_t<std::is_arithmetic_v<T>, Argument &> {
    static_assert(!(std::is_const_v<T> || std::is_volatile_v<T>),
                  "T should not be cv-qualified");
    auto is_one_of = [](char c, auto... x) constexpr {
      return ((c == x) || ...);
    };

    if constexpr (is_one_of(Shape, 'd') && details::standard_integer<T>) {
      action(details::parse_number<T, details::radix_10>());
    } else if constexpr (is_one_of(Shape, 'i') && details::standard_integer<T>) {
      action(details::parse_number<T>());
    } else if constexpr (is_one_of(Shape, 'u') &&
                         details::standard_unsigned_integer<T>) {
      action(details::parse_number<T, details::radix_10>());
    } else if constexpr (is_one_of(Shape, 'o') &&
                         details::standard_unsigned_integer<T>) {
      action(details::parse_number<T, details::radix_8>());
    } else if constexpr (is_one_of(Shape, 'x', 'X') &&
                         details::standard_unsigned_integer<T>) {
      action(details::parse_number<T, details::radix_16>());
    } else if constexpr (is_one_of(Shape, 'a', 'A') &&
                         std::is_floating_point_v<T>) {
      action(details::parse_number<T, details::chars_format::hex>());
    } else if constexpr (is_one_of(Shape, 'e', 'E') &&
                         std::is_floating_point_v<T>) {
      action(details::parse_number<T, details::chars_format::scientific>());
    } else if constexpr (is_one_of(Shape, 'f', 'F') &&
                         std::is_floating_point_v<T>) {
      action(details::parse_number<T, details::chars_format::fixed>());
    } else if constexpr (is_one_of(Shape, 'g', 'G') &&
                         std::is_floating_point_v<T>) {
      action(details::parse_number<T, details::chars_format::general>());
    } else {
      static_assert(alignof(T) == 0, "No scan specification for T");
    }

    return *this;
  }

<<<<<<< HEAD
  Argument &nargs(std::size_t aNumArgs) {
    mNumArgsRange = SizeRange{aNumArgs, aNumArgs};
    return *this;
  }

  Argument &nargs(std::size_t aNumArgsMin, std::size_t aNumArgsMax) {
    mNumArgsRange = SizeRange{aNumArgsMin, aNumArgsMax};
=======
  Argument &nargs(int num_args) {
    if (num_args < 0) {
      throw std::logic_error("Number of arguments must be non-negative");
    }
    m_num_args = num_args;
    return *this;
  }

  Argument &remaining() {
    m_num_args = -1;
>>>>>>> 234f0cde
    return *this;
  }

  Argument &nargs(SizeRange aNumArgsRange) {
    mNumArgsRange = aNumArgsRange;
    return *this;
  }

  Argument &nargs(NArgsPattern aNargs) {
    switch (aNargs) {
    case NArgsPattern::ZeroOrOne:
      mNumArgsRange = SizeRange{0, 1};
      break;
    case NArgsPattern::Any:
      mNumArgsRange = SizeRange{0, std::numeric_limits<std::size_t>::max()};
      break;
    case NArgsPattern::AtLeastOne:
      mNumArgsRange = SizeRange{1, std::numeric_limits<std::size_t>::max()};
      break;
    }
    return *this;
  }

  Argument &remaining() {
    mAcceptsOptionalLikeValue = true;
    return nargs(NArgsPattern::Any);
  }

  template <typename Iterator>
  Iterator consume(Iterator start, Iterator end,
                   std::string_view used_name = {}) {
    if (!m_is_repeatable && m_is_used) {
      throw std::runtime_error("Duplicate argument");
    }
<<<<<<< HEAD
    mIsUsed = true;
    mUsedName = usedName;

    const auto numArgsMax = mNumArgsRange.get_max();
    const auto numArgsMin = mNumArgsRange.get_min();
    std::size_t dist = 0;
    if (numArgsMax == 0) {
      mValues.emplace_back(mImplicitValue);
      return start;
    } else if ((dist = static_cast<std::size_t>(std::distance(start, end))) >= numArgsMin) {
      if (numArgsMax < dist) {
        end = std::next(start, numArgsMax);
      }
      if (!mAcceptsOptionalLikeValue) {
        end = std::find_if(start, end, Argument::is_optional);
        dist = static_cast<std::size_t>(std::distance(start, end));
        if (dist < numArgsMin) {
          throw std::runtime_error("Too few arguments");
=======
    m_is_used = true;
    m_used_name = used_name;
    if (m_num_args == 0) {
      m_values.emplace_back(m_implicit_value);
      std::visit([](const auto &f) { f({}); }, m_action);
      return start;
    }
    if (m_num_args <= std::distance(start, end)) {
      if (auto expected = maybe_nargs()) {
        end = std::next(start, *expected);
        if (std::any_of(start, end, Argument::is_optional)) {
          throw std::runtime_error("optional argument in parameter sequence");
>>>>>>> 234f0cde
        }
      }

      struct ActionApply {
        void operator()(valued_action &f) {
          std::transform(first, last, std::back_inserter(self.m_values), f);
        }

        void operator()(void_action &f) {
<<<<<<< HEAD
          std::for_each(start, end, f);
          if (!self.mDefaultValue.has_value()) {
            if (!self.mAcceptsOptionalLikeValue)
              self.mValues.resize(std::distance(start, end));
=======
          std::for_each(first, last, f);
          if (!self.m_default_value.has_value()) {
            if (auto expected = self.maybe_nargs()) {
              self.m_values.resize(*expected);
            }
>>>>>>> 234f0cde
          }
        }

        Iterator first, last;
        Argument &self;
      };
      std::visit(ActionApply{start, end, *this}, m_action);
      return end;
    }
    if (m_default_value.has_value()) {
      return start;
    }
    throw std::runtime_error("Too few arguments for '" +
                             std::string(m_used_name) + "'.");
  }

  /*
   * @throws std::runtime_error if argument values are not valid
   */
  void validate() const {
<<<<<<< HEAD
    if (mIsOptional) {
      if (mIsUsed && !mNumArgsRange.contains(mValues.size()) && !mIsRepeatable &&
          !mDefaultValue.has_value()) {
        throw_nargs_range_validation_error();
      } else {
        // TODO: check if an implicit value was programmed for this argument
        if (!mIsUsed && !mDefaultValue.has_value() && mIsRequired) {
          throw_required_arg_not_used_error();
        }
        if (mIsUsed && mIsRequired && mValues.size() == 0) {
          throw_required_arg_no_value_provided_error();
        }
      }
    } else {
      if (!mNumArgsRange.contains(mValues.size()) && !mDefaultValue.has_value()) {
        throw_nargs_range_validation_error();
      }
    }
  }

=======
    if (auto expected = maybe_nargs()) {
      if (m_is_optional) {
        // TODO: check if an implicit value was programmed for this argument
        if (!m_is_used && !m_default_value.has_value() && m_is_required) {
          std::stringstream stream;
          stream << m_names[0] << ": required.";
          throw std::runtime_error(stream.str());
        }
        if (m_is_used && m_is_required && m_values.empty()) {
          std::stringstream stream;
          stream << m_used_name << ": no value provided.";
          throw std::runtime_error(stream.str());
        }
      } else if (m_values.size() != expected && !m_default_value.has_value()) {
        std::stringstream stream;
        if (!m_used_name.empty()) {
          stream << m_used_name << ": ";
        }
        stream << *expected << " argument(s) expected. " << m_values.size()
               << " provided.";
        throw std::runtime_error(stream.str());
      }
    }
  }

  auto maybe_nargs() const -> std::optional<std::size_t> {
    if (m_num_args < 0) {
      return std::nullopt;
    }
    return static_cast<std::size_t>(m_num_args);
  }

>>>>>>> 234f0cde
  std::size_t get_arguments_length() const {
    return std::accumulate(std::begin(m_names), std::end(m_names),
                           std::size_t(0), [](const auto &sum, const auto &s) {
                             return sum + s.size() +
                                    1; // +1 for space between names
                           });
  }

  friend std::ostream &operator<<(std::ostream &stream,
                                  const Argument &argument) {
    std::stringstream name_stream;
    std::copy(std::begin(argument.m_names), std::end(argument.m_names),
              std::ostream_iterator<std::string>(name_stream, " "));
    stream << name_stream.str() << "\t" << argument.m_help;
    if (argument.m_default_value.has_value()) {
      if (!argument.m_help.empty()) {
        stream << " ";
      }
      stream << "[default: " << argument.m_default_value_repr << "]";
    } else if (argument.m_is_required) {
      if (!argument.m_help.empty()) {
        stream << " ";
      }
      stream << "[required]";
    }
    stream << "\n";
    return stream;
  }

  template <typename T> bool operator!=(const T &rhs) const {
    return !(*this == rhs);
  }

  /*
   * Compare to an argument value of known type
   * @throws std::logic_error in case of incompatible types
   */
  template <typename T> bool operator==(const T &rhs) const {
    if constexpr (!details::IsContainer<T>) {
      return get<T>() == rhs;
    } else {
      using ValueType = typename T::value_type;
      auto lhs = get<T>();
      return std::equal(std::begin(lhs), std::end(lhs), std::begin(rhs),
                        std::end(rhs), [](const auto &lhs, const auto &rhs) {
                          return std::any_cast<const ValueType &>(lhs) == rhs;
                        });
    }
  }

private:

  void throw_nargs_range_validation_error() const {
    std::stringstream stream;
    if (!mUsedName.empty())
      stream << mUsedName << ": ";
    if (mNumArgsRange.is_exact()) {
      stream << mNumArgsRange.get_min();
    } else if (mNumArgsRange.is_right_bounded()) {
      stream << mNumArgsRange.get_min() << " to " << mNumArgsRange.get_max();
    } else {
      stream << mNumArgsRange.get_min() << " or more";
    }
    stream << " argument(s) expected. "
      << mValues.size() << " provided.";
    throw std::runtime_error(stream.str());
  }

  void throw_required_arg_not_used_error() const {
    std::stringstream stream;
    stream << mNames[0] << ": required.";
    throw std::runtime_error(stream.str());
  }

  void throw_required_arg_no_value_provided_error() const {
    std::stringstream stream;
    stream << mUsedName << ": no value provided.";
    throw std::runtime_error(stream.str());
  }

  static constexpr int eof = std::char_traits<char>::eof();

  static auto lookahead(std::string_view s) -> int {
    if (s.empty()) {
      return eof;
    }
    return static_cast<int>(static_cast<unsigned char>(s[0]));
  }

  /*
   * decimal-literal:
   *    '0'
   *    nonzero-digit digit-sequence_opt
   *    integer-part fractional-part
   *    fractional-part
   *    integer-part '.' exponent-part_opt
   *    integer-part exponent-part
   *
   * integer-part:
   *    digit-sequence
   *
   * fractional-part:
   *    '.' post-decimal-point
   *
   * post-decimal-point:
   *    digit-sequence exponent-part_opt
   *
   * exponent-part:
   *    'e' post-e
   *    'E' post-e
   *
   * post-e:
   *    sign_opt digit-sequence
   *
   * sign: one of
   *    '+' '-'
   */
  static bool is_decimal_literal(std::string_view s) {
    auto is_digit = [](auto c) constexpr {
      switch (c) {
      case '0':
      case '1':
      case '2':
      case '3':
      case '4':
      case '5':
      case '6':
      case '7':
      case '8':
      case '9':
        return true;
      default:
        return false;
      }
    };

    // precondition: we have consumed or will consume at least one digit
    auto consume_digits = [=](std::string_view s) {
      // NOLINTNEXTLINE(readability-qualified-auto)
      auto it = std::find_if_not(std::begin(s), std::end(s), is_digit);
      return s.substr(it - std::begin(s));
    };

    switch (lookahead(s)) {
    case '0': {
      s.remove_prefix(1);
      if (s.empty()) {
        return true;
      }
      goto integer_part;
    }
    case '1':
    case '2':
    case '3':
    case '4':
    case '5':
    case '6':
    case '7':
    case '8':
    case '9': {
      s = consume_digits(s);
      if (s.empty()) {
        return true;
      }
      goto integer_part_consumed;
    }
    case '.': {
      s.remove_prefix(1);
      goto post_decimal_point;
    }
    default:
      return false;
    }

  integer_part:
    s = consume_digits(s);
  integer_part_consumed:
    switch (lookahead(s)) {
    case '.': {
      s.remove_prefix(1);
      if (is_digit(lookahead(s))) {
        goto post_decimal_point;
      } else {
        goto exponent_part_opt;
      }
    }
    case 'e':
    case 'E': {
      s.remove_prefix(1);
      goto post_e;
    }
    default:
      return false;
    }

  post_decimal_point:
    if (is_digit(lookahead(s))) {
      s = consume_digits(s);
      goto exponent_part_opt;
    }
    return false;

  exponent_part_opt:
    switch (lookahead(s)) {
    case eof:
      return true;
    case 'e':
    case 'E': {
      s.remove_prefix(1);
      goto post_e;
    }
    default:
      return false;
    }

  post_e:
    switch (lookahead(s)) {
    case '-':
    case '+':
      s.remove_prefix(1);
    }
    if (is_digit(lookahead(s))) {
      s = consume_digits(s);
      return s.empty();
    }
    return false;
  }

  static bool is_optional(std::string_view name) {
    return !is_positional(name);
  }

  /*
   * positional:
   *    _empty_
   *    '-'
   *    '-' decimal-literal
   *    !'-' anything
   */
  static bool is_positional(std::string_view name) {
    switch (lookahead(name)) {
    case eof:
      return true;
    case '-': {
      name.remove_prefix(1);
      if (name.empty()) {
        return true;
      }
      return is_decimal_literal(name);
    }
    default:
      return true;
    }
  }

  /*
   * Get argument value given a type
   * @throws std::logic_error in case of incompatible types
   */
  template <typename T> T get() const {
    if (!m_values.empty()) {
      if constexpr (details::IsContainer<T>) {
        return any_cast_container<T>(m_values);
      } else {
        return std::any_cast<T>(m_values.front());
      }
    }
<<<<<<< HEAD
    if (mDefaultValue.has_value()) {
      return std::any_cast<T>(mDefaultValue);
    } else {
      if constexpr (details::is_container_v<T>)
        if (!mAcceptsOptionalLikeValue)
          return any_cast_container<T>(mValues);
=======
    if (m_default_value.has_value()) {
      return std::any_cast<T>(m_default_value);
>>>>>>> 234f0cde
    }
    throw std::logic_error("No value provided for '" + m_names.back() + "'.");
  }

  /*
   * Get argument value given a type.
   * @pre The object has no default value.
   * @returns The stored value if any, std::nullopt otherwise.
   */
  template <typename T> auto present() const -> std::optional<T> {
    if (m_default_value.has_value()) {
      throw std::logic_error("Argument with default value always presents");
    }
    if (m_values.empty()) {
      return std::nullopt;
    }
    if constexpr (details::IsContainer<T>) {
      return any_cast_container<T>(m_values);
    }
    return std::any_cast<T>(m_values.front());
  }

  template <typename T>
  static auto any_cast_container(const std::vector<std::any> &operand) -> T {
    using ValueType = typename T::value_type;

    T result;
    std::transform(
        std::begin(operand), std::end(operand), std::back_inserter(result),
        [](const auto &value) { return std::any_cast<ValueType>(value); });
    return result;
  }

  std::vector<std::string> m_names;
  std::string_view m_used_name;
  std::string m_help;
  std::any m_default_value;
  std::string m_default_value_repr;
  std::any m_implicit_value;
  using valued_action = std::function<std::any(const std::string &)>;
  using void_action = std::function<void(const std::string &)>;
  std::variant<valued_action, void_action> m_action{
      std::in_place_type<valued_action>,
<<<<<<< HEAD
      [](const std::string &aValue) { return aValue; }};
  std::vector<std::any> mValues;
  SizeRange mNumArgsRange {1, 1};
  bool mAcceptsOptionalLikeValue = false;
  bool mIsOptional : true;
  bool mIsRequired : true;
  bool mIsRepeatable : true;
  bool mIsUsed : true; // True if the optional argument is used by user
=======
      [](const std::string &value) { return value; }};
  std::vector<std::any> m_values;
  int m_num_args = 1;
  bool m_is_optional : true;
  bool m_is_required : true;
  bool m_is_repeatable : true;
  bool m_is_used : true; // True if the optional argument is used by user
>>>>>>> 234f0cde
};

class ArgumentParser {
public:
  explicit ArgumentParser(std::string program_name = {},
                          std::string version = "1.0",
                          default_arguments add_args = default_arguments::all)
      : m_program_name(std::move(program_name)), m_version(std::move(version)) {
    if ((add_args & default_arguments::help) == default_arguments::help) {
      add_argument("-h", "--help")
          .action([&](const auto &/*unused*/) {
            std::cout << help().str();
            std::exit(0);
          })
          .default_value(false)
          .help("shows help message and exits")
          .implicit_value(true)
          .nargs(0);
    }
    if ((add_args & default_arguments::version) == default_arguments::version) {
      add_argument("-v", "--version")
          .action([&](const auto &/*unused*/) {
            std::cout << m_version << std::endl;
            std::exit(0);
          })
          .default_value(false)
          .help("prints version information and exits")
          .implicit_value(true)
          .nargs(0);
    }
  }

  ArgumentParser(ArgumentParser &&) noexcept = default;
  ArgumentParser &operator=(ArgumentParser &&) = default;

  ArgumentParser(const ArgumentParser &other)
      : m_program_name(other.m_program_name),
        m_version(other.m_version),
        m_description(other.m_description),
        m_epilog(other.m_epilog),
        m_is_parsed(other.m_is_parsed),
        m_positional_arguments(other.m_positional_arguments),
        m_optional_arguments(other.m_optional_arguments) {
    for (auto it = std::begin(m_positional_arguments);
         it != std::end(m_positional_arguments); ++it) {
      index_argument(it);
    }
    for (auto it = std::begin(m_optional_arguments);
         it != std::end(m_optional_arguments); ++it) {
      index_argument(it);
    }
  }

  ~ArgumentParser() = default;

  ArgumentParser &operator=(const ArgumentParser &other) {
    auto tmp = other;
    std::swap(*this, tmp);
    return *this;
  }

  // Parameter packing
  // Call add_argument with variadic number of string arguments
  template <typename... Targs> Argument &add_argument(Targs... f_args) {
    using array_of_sv = std::array<std::string_view, sizeof...(Targs)>;
    auto argument = m_optional_arguments.emplace(
        std::cend(m_optional_arguments), array_of_sv{f_args...});

    if (!argument->m_is_optional) {
      m_positional_arguments.splice(std::cend(m_positional_arguments),
                                    m_optional_arguments, argument);
    }

    index_argument(argument);
    return *argument;
  }

  // Parameter packed add_parents method
  // Accepts a variadic number of ArgumentParser objects
  template <typename... Targs>
  ArgumentParser &add_parents(const Targs &...f_args) {
    for (const ArgumentParser &parent_parser : {std::ref(f_args)...}) {
      for (const auto &argument : parent_parser.m_positional_arguments) {
        auto it = m_positional_arguments.insert(
            std::cend(m_positional_arguments), argument);
        index_argument(it);
      }
      for (const auto &argument : parent_parser.m_optional_arguments) {
        auto it = m_optional_arguments.insert(std::cend(m_optional_arguments),
                                              argument);
        index_argument(it);
      }
    }
    return *this;
  }

  ArgumentParser &add_description(std::string description) {
    m_description = std::move(description);
    return *this;
  }

  ArgumentParser &add_epilog(std::string epilog) {
    m_epilog = std::move(epilog);
    return *this;
  }

  /* Call parse_args_internal - which does all the work
   * Then, validate the parsed arguments
   * This variant is used mainly for testing
   * @throws std::runtime_error in case of any invalid argument
   */
  void parse_args(const std::vector<std::string> &arguments) {
    parse_args_internal(arguments);
    // Check if all arguments are parsed
    for ([[maybe_unused]] const auto& [unused, argument] : m_argument_map) {
      argument->validate();
    }
  }

  /* Main entry point for parsing command-line arguments using this
   * ArgumentParser
   * @throws std::runtime_error in case of any invalid argument
   */
  // NOLINTNEXTLINE(cppcoreguidelines-avoid-c-arrays)
  void parse_args(int argc, const char *const argv[]) {
    std::vector<std::string> arguments;
    std::copy(argv, argv + argc, std::back_inserter(arguments));
    parse_args(arguments);
  }

  /* Getter for options with default values.
   * @throws std::logic_error if parse_args() has not been previously called
   * @throws std::logic_error if there is no such option
   * @throws std::logic_error if the option has no value
   * @throws std::bad_any_cast if the option is not of type T
   */
  template <typename T = std::string> T get(std::string_view arg_name) const {
    if (!m_is_parsed) {
      throw std::logic_error("Nothing parsed, no arguments are available.");
    }
    return (*this)[arg_name].get<T>();
  }

  /* Getter for options without default values.
   * @pre The option has no default value.
   * @throws std::logic_error if there is no such option
   * @throws std::bad_any_cast if the option is not of type T
   */
  template <typename T = std::string>
  auto present(std::string_view arg_name) const -> std::optional<T> {
    return (*this)[arg_name].present<T>();
  }

  /* Getter that returns true for user-supplied options. Returns false if not
   * user-supplied, even with a default value.
   */
  auto is_used(std::string_view arg_name) const {
    return (*this)[arg_name].m_is_used;
  }

  /* Indexing operator. Return a reference to an Argument object
   * Used in conjuction with Argument.operator== e.g., parser["foo"] == true
   * @throws std::logic_error in case of an invalid argument name
   */
  Argument &operator[](std::string_view arg_name) const {
    auto it = m_argument_map.find(arg_name);
    if (it != m_argument_map.end()) {
      return *(it->second);
    }
    if (arg_name.front() != '-') {
      std::string name(arg_name);
      // "-" + arg_name
      name = "-" + name;
      it = m_argument_map.find(name);
      if (it != m_argument_map.end()) {
        return *(it->second);
      }
      // "--" + arg_name
      name = "-" + name;
      it = m_argument_map.find(name);
      if (it != m_argument_map.end()) {
        return *(it->second);
      }
    }
    throw std::logic_error("No such argument: " + std::string(arg_name));
  }

  // Print help message
  friend auto operator<<(std::ostream &stream, const ArgumentParser &parser)
      -> std::ostream & {
    stream.setf(std::ios_base::left);
    stream << "Usage: " << parser.m_program_name << " [options] ";
    std::size_t longest_arg_length = parser.get_length_of_longest_argument();

    for (const auto &argument : parser.m_positional_arguments) {
      stream << argument.m_names.front() << " ";
    }
    stream << "\n\n";

    if (!parser.m_description.empty()) {
      stream << parser.m_description << "\n\n";
    }

    if (!parser.m_positional_arguments.empty()) {
      stream << "Positional arguments:\n";
    }

    for (const auto &argument : parser.m_positional_arguments) {
      stream.width(longest_arg_length);
      stream << argument;
    }

    if (!parser.m_optional_arguments.empty()) {
      stream << (parser.m_positional_arguments.empty() ? "" : "\n")
             << "Optional arguments:\n";
    }

    for (const auto &argument : parser.m_optional_arguments) {
      stream.width(longest_arg_length);
      stream << argument;
    }

    if (!parser.m_epilog.empty()) {
      stream << parser.m_epilog << "\n\n";
    }

    return stream;
  }

  // Format help message
  auto help() const -> std::stringstream {
    std::stringstream out;
    out << *this;
    return out;
  }

  // Printing the one and only help message
  // I've stuck with a simple message format, nothing fancy.
  [[deprecated("Use cout << program; instead.  See also help().")]] std::string
  print_help() const {
    auto out = help();
    std::cout << out.rdbuf();
    return out.str();
  }

private:
  /*
   * @throws std::runtime_error in case of any invalid argument
   */
  void parse_args_internal(const std::vector<std::string> &arguments) {
    if (m_program_name.empty() && !arguments.empty()) {
      m_program_name = arguments.front();
    }
    auto end = std::end(arguments);
    auto positional_argument_it = std::begin(m_positional_arguments);
    for (auto it = std::next(std::begin(arguments)); it != end;) {
      const auto &current_argument = *it;
      if (Argument::is_positional(current_argument)) {
        if (positional_argument_it == std::end(m_positional_arguments)) {
          throw std::runtime_error(
              "Maximum number of positional arguments exceeded");
        }
        auto argument = positional_argument_it++;
        it = argument->consume(it, end);
        continue;
      }

      auto arg_map_it = m_argument_map.find(current_argument);
      if (arg_map_it != m_argument_map.end()) {
        auto argument = arg_map_it->second;
        it = argument->consume(std::next(it), end, arg_map_it->first);
      } else if (const auto &compound_arg = current_argument;
                 compound_arg.size() > 1 && compound_arg[0] == '-' &&
                 compound_arg[1] != '-') {
        ++it;
        for (std::size_t j = 1; j < compound_arg.size(); j++) {
          auto hypothetical_arg = std::string{'-', compound_arg[j]};
          auto arg_map_it2 = m_argument_map.find(hypothetical_arg);
          if (arg_map_it2 != m_argument_map.end()) {
            auto argument = arg_map_it2->second;
            it = argument->consume(it, end, arg_map_it2->first);
          } else {
            throw std::runtime_error("Unknown argument: " + current_argument);
          }
        }
      } else {
        throw std::runtime_error("Unknown argument: " + current_argument);
      }
    }
    m_is_parsed = true;
  }

  // Used by print_help.
  std::size_t get_length_of_longest_argument() const {
    if (m_argument_map.empty()) {
      return 0;
    }
    std::size_t max_size = 0;
    for ([[maybe_unused]] const auto& [unused, argument] : m_argument_map) {
      max_size = std::max(max_size, argument->get_arguments_length());
    }
    return max_size;
  }

  using list_iterator = std::list<Argument>::iterator;

  void index_argument(list_iterator it) {
    for (const auto &name : std::as_const(it->m_names)) {
      m_argument_map.insert_or_assign(name, it);
    }
  }

  std::string m_program_name;
  std::string m_version;
  std::string m_description;
  std::string m_epilog;
  bool m_is_parsed = false;
  std::list<Argument> m_positional_arguments;
  std::list<Argument> m_optional_arguments;
  std::map<std::string_view, list_iterator, std::less<>> m_argument_map;
};

} // namespace argparse<|MERGE_RESOLUTION|>--- conflicted
+++ resolved
@@ -328,35 +328,34 @@
 
 } // namespace details
 
-<<<<<<< HEAD
 class SizeRange {
-  std::size_t mMin;
-  std::size_t mMax;
+  std::size_t m_min;
+  std::size_t m_max;
 
 public:
-  SizeRange(std::size_t aMin, std::size_t aMax) : mMin(aMin), mMax(aMax) {
-    if (aMin > aMax)
+  SizeRange(std::size_t minimum, std::size_t maximum) : m_min(minimum), m_max(maximum) {
+    if (minimum > maximum)
       throw std::logic_error("Range of number of arguments is invalid");
   }
 
   bool contains(std::size_t value) const {
-    return value >= mMin && value <= mMax;
+    return value >= m_min && value <= m_max;
   }
 
   bool is_exact() const {
-    return mMin == mMax;
+    return m_min == m_max;
   }
 
   bool is_right_bounded() const {
-    return mMax < std::numeric_limits<std::size_t>::max();
+    return m_max < std::numeric_limits<std::size_t>::max();
   }
 
   std::size_t get_min() const {
-    return mMin;
+    return m_min;
   }
 
   std::size_t get_max() const {
-    return mMax;
+    return m_max;
   }
 };
 
@@ -365,7 +364,7 @@
   Any,
   AtLeastOne
 };
-=======
+
 enum class default_arguments : unsigned int {
   none = 0,
   help = 1,
@@ -379,7 +378,6 @@
       static_cast<std::underlying_type<default_arguments>::type>(a) &
       static_cast<std::underlying_type<default_arguments>::type>(b));
 }
->>>>>>> 234f0cde
 
 class ArgumentParser;
 
@@ -421,15 +419,9 @@
     return *this;
   }
 
-<<<<<<< HEAD
-  Argument &implicit_value(std::any aImplicitValue) {
-    mImplicitValue = std::move(aImplicitValue);
-    mNumArgsRange = SizeRange{0, 0};
-=======
   Argument &implicit_value(std::any value) {
     m_implicit_value = std::move(value);
-    m_num_args = 0;
->>>>>>> 234f0cde
+    m_num_args_range = SizeRange{0, 0};
     return *this;
   }
 
@@ -498,51 +490,38 @@
     return *this;
   }
 
-<<<<<<< HEAD
-  Argument &nargs(std::size_t aNumArgs) {
-    mNumArgsRange = SizeRange{aNumArgs, aNumArgs};
-    return *this;
-  }
-
-  Argument &nargs(std::size_t aNumArgsMin, std::size_t aNumArgsMax) {
-    mNumArgsRange = SizeRange{aNumArgsMin, aNumArgsMax};
-=======
-  Argument &nargs(int num_args) {
-    if (num_args < 0) {
-      throw std::logic_error("Number of arguments must be non-negative");
-    }
-    m_num_args = num_args;
-    return *this;
-  }
-
-  Argument &remaining() {
-    m_num_args = -1;
->>>>>>> 234f0cde
-    return *this;
-  }
-
-  Argument &nargs(SizeRange aNumArgsRange) {
-    mNumArgsRange = aNumArgsRange;
-    return *this;
-  }
-
-  Argument &nargs(NArgsPattern aNargs) {
-    switch (aNargs) {
+  Argument &nargs(std::size_t num_args) {
+    m_num_args_range = SizeRange{num_args, num_args};
+    return *this;
+  }
+
+  Argument &nargs(std::size_t num_args_min, std::size_t num_args_max) {
+    m_num_args_range = SizeRange{num_args_min, num_args_max};
+    return *this;
+  }
+
+  Argument &nargs(SizeRange num_args_range) {
+    m_num_args_range = num_args_range;
+    return *this;
+  }
+
+  Argument &nargs(NArgsPattern num_args_pattern) {
+    switch (num_args_pattern) {
     case NArgsPattern::ZeroOrOne:
-      mNumArgsRange = SizeRange{0, 1};
+      m_num_args_range = SizeRange{0, 1};
       break;
     case NArgsPattern::Any:
-      mNumArgsRange = SizeRange{0, std::numeric_limits<std::size_t>::max()};
+      m_num_args_range = SizeRange{0, std::numeric_limits<std::size_t>::max()};
       break;
     case NArgsPattern::AtLeastOne:
-      mNumArgsRange = SizeRange{1, std::numeric_limits<std::size_t>::max()};
+      m_num_args_range = SizeRange{1, std::numeric_limits<std::size_t>::max()};
       break;
     }
     return *this;
   }
 
   Argument &remaining() {
-    mAcceptsOptionalLikeValue = true;
+    m_accepts_optional_like_value = true;
     return nargs(NArgsPattern::Any);
   }
 
@@ -552,39 +531,25 @@
     if (!m_is_repeatable && m_is_used) {
       throw std::runtime_error("Duplicate argument");
     }
-<<<<<<< HEAD
-    mIsUsed = true;
-    mUsedName = usedName;
-
-    const auto numArgsMax = mNumArgsRange.get_max();
-    const auto numArgsMin = mNumArgsRange.get_min();
-    std::size_t dist = 0;
-    if (numArgsMax == 0) {
-      mValues.emplace_back(mImplicitValue);
-      return start;
-    } else if ((dist = static_cast<std::size_t>(std::distance(start, end))) >= numArgsMin) {
-      if (numArgsMax < dist) {
-        end = std::next(start, numArgsMax);
-      }
-      if (!mAcceptsOptionalLikeValue) {
-        end = std::find_if(start, end, Argument::is_optional);
-        dist = static_cast<std::size_t>(std::distance(start, end));
-        if (dist < numArgsMin) {
-          throw std::runtime_error("Too few arguments");
-=======
     m_is_used = true;
     m_used_name = used_name;
-    if (m_num_args == 0) {
+
+    const auto num_args_max = m_num_args_range.get_max();
+    const auto num_args_min = m_num_args_range.get_min();
+    std::size_t dist = 0;
+    if (num_args_max == 0) {
       m_values.emplace_back(m_implicit_value);
       std::visit([](const auto &f) { f({}); }, m_action);
       return start;
-    }
-    if (m_num_args <= std::distance(start, end)) {
-      if (auto expected = maybe_nargs()) {
-        end = std::next(start, *expected);
-        if (std::any_of(start, end, Argument::is_optional)) {
-          throw std::runtime_error("optional argument in parameter sequence");
->>>>>>> 234f0cde
+    } else if ((dist = static_cast<std::size_t>(std::distance(start, end))) >= num_args_min) {
+      if (num_args_max < dist) {
+        end = std::next(start, num_args_max);
+      }
+      if (!m_accepts_optional_like_value) {
+        end = std::find_if(start, end, Argument::is_optional);
+        dist = static_cast<std::size_t>(std::distance(start, end));
+        if (dist < num_args_min) {
+          throw std::runtime_error("Too few arguments");
         }
       }
 
@@ -594,18 +559,10 @@
         }
 
         void operator()(void_action &f) {
-<<<<<<< HEAD
-          std::for_each(start, end, f);
-          if (!self.mDefaultValue.has_value()) {
-            if (!self.mAcceptsOptionalLikeValue)
-              self.mValues.resize(std::distance(start, end));
-=======
           std::for_each(first, last, f);
           if (!self.m_default_value.has_value()) {
-            if (auto expected = self.maybe_nargs()) {
-              self.m_values.resize(*expected);
-            }
->>>>>>> 234f0cde
+            if (!self.m_accepts_optional_like_value)
+              self.m_values.resize(std::distance(first, last));
           }
         }
 
@@ -626,61 +583,26 @@
    * @throws std::runtime_error if argument values are not valid
    */
   void validate() const {
-<<<<<<< HEAD
-    if (mIsOptional) {
-      if (mIsUsed && !mNumArgsRange.contains(mValues.size()) && !mIsRepeatable &&
-          !mDefaultValue.has_value()) {
+    if (m_is_optional) {
+      if (m_is_used && !m_num_args_range.contains(m_values.size()) && !m_is_repeatable &&
+          !m_default_value.has_value()) {
         throw_nargs_range_validation_error();
       } else {
         // TODO: check if an implicit value was programmed for this argument
-        if (!mIsUsed && !mDefaultValue.has_value() && mIsRequired) {
+        if (!m_is_used && !m_default_value.has_value() && m_is_required) {
           throw_required_arg_not_used_error();
         }
-        if (mIsUsed && mIsRequired && mValues.size() == 0) {
+        if (m_is_used && m_is_required && m_values.size() == 0) {
           throw_required_arg_no_value_provided_error();
         }
       }
     } else {
-      if (!mNumArgsRange.contains(mValues.size()) && !mDefaultValue.has_value()) {
+      if (!m_num_args_range.contains(m_values.size()) && !m_default_value.has_value()) {
         throw_nargs_range_validation_error();
       }
     }
   }
 
-=======
-    if (auto expected = maybe_nargs()) {
-      if (m_is_optional) {
-        // TODO: check if an implicit value was programmed for this argument
-        if (!m_is_used && !m_default_value.has_value() && m_is_required) {
-          std::stringstream stream;
-          stream << m_names[0] << ": required.";
-          throw std::runtime_error(stream.str());
-        }
-        if (m_is_used && m_is_required && m_values.empty()) {
-          std::stringstream stream;
-          stream << m_used_name << ": no value provided.";
-          throw std::runtime_error(stream.str());
-        }
-      } else if (m_values.size() != expected && !m_default_value.has_value()) {
-        std::stringstream stream;
-        if (!m_used_name.empty()) {
-          stream << m_used_name << ": ";
-        }
-        stream << *expected << " argument(s) expected. " << m_values.size()
-               << " provided.";
-        throw std::runtime_error(stream.str());
-      }
-    }
-  }
-
-  auto maybe_nargs() const -> std::optional<std::size_t> {
-    if (m_num_args < 0) {
-      return std::nullopt;
-    }
-    return static_cast<std::size_t>(m_num_args);
-  }
-
->>>>>>> 234f0cde
   std::size_t get_arguments_length() const {
     return std::accumulate(std::begin(m_names), std::end(m_names),
                            std::size_t(0), [](const auto &sum, const auto &s) {
@@ -735,29 +657,29 @@
 
   void throw_nargs_range_validation_error() const {
     std::stringstream stream;
-    if (!mUsedName.empty())
-      stream << mUsedName << ": ";
-    if (mNumArgsRange.is_exact()) {
-      stream << mNumArgsRange.get_min();
-    } else if (mNumArgsRange.is_right_bounded()) {
-      stream << mNumArgsRange.get_min() << " to " << mNumArgsRange.get_max();
+    if (!m_used_name.empty())
+      stream << m_used_name << ": ";
+    if (m_num_args_range.is_exact()) {
+      stream << m_num_args_range.get_min();
+    } else if (m_num_args_range.is_right_bounded()) {
+      stream << m_num_args_range.get_min() << " to " << m_num_args_range.get_max();
     } else {
-      stream << mNumArgsRange.get_min() << " or more";
+      stream << m_num_args_range.get_min() << " or more";
     }
     stream << " argument(s) expected. "
-      << mValues.size() << " provided.";
+      << m_values.size() << " provided.";
     throw std::runtime_error(stream.str());
   }
 
   void throw_required_arg_not_used_error() const {
     std::stringstream stream;
-    stream << mNames[0] << ": required.";
+    stream << m_names[0] << ": required.";
     throw std::runtime_error(stream.str());
   }
 
   void throw_required_arg_no_value_provided_error() const {
     std::stringstream stream;
-    stream << mUsedName << ": no value provided.";
+    stream << m_used_name << ": no value provided.";
     throw std::runtime_error(stream.str());
   }
 
@@ -948,17 +870,12 @@
         return std::any_cast<T>(m_values.front());
       }
     }
-<<<<<<< HEAD
-    if (mDefaultValue.has_value()) {
-      return std::any_cast<T>(mDefaultValue);
-    } else {
-      if constexpr (details::is_container_v<T>)
-        if (!mAcceptsOptionalLikeValue)
-          return any_cast_container<T>(mValues);
-=======
     if (m_default_value.has_value()) {
       return std::any_cast<T>(m_default_value);
->>>>>>> 234f0cde
+    } else {
+      if constexpr (details::IsContainer<T>)
+        if (!m_accepts_optional_like_value)
+          return any_cast_container<T>(m_values);
     }
     throw std::logic_error("No value provided for '" + m_names.back() + "'.");
   }
@@ -1002,24 +919,14 @@
   using void_action = std::function<void(const std::string &)>;
   std::variant<valued_action, void_action> m_action{
       std::in_place_type<valued_action>,
-<<<<<<< HEAD
-      [](const std::string &aValue) { return aValue; }};
-  std::vector<std::any> mValues;
-  SizeRange mNumArgsRange {1, 1};
-  bool mAcceptsOptionalLikeValue = false;
-  bool mIsOptional : true;
-  bool mIsRequired : true;
-  bool mIsRepeatable : true;
-  bool mIsUsed : true; // True if the optional argument is used by user
-=======
       [](const std::string &value) { return value; }};
   std::vector<std::any> m_values;
-  int m_num_args = 1;
+  SizeRange m_num_args_range {1, 1};
+  bool m_accepts_optional_like_value = false;
   bool m_is_optional : true;
   bool m_is_required : true;
   bool m_is_repeatable : true;
   bool m_is_used : true; // True if the optional argument is used by user
->>>>>>> 234f0cde
 };
 
 class ArgumentParser {
