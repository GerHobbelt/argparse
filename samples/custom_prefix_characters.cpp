// SPDX-License-Identifier: MIT

#include <argparse/argparse.hpp>
#include <cassert>


#if defined(BUILD_MONOLITHIC)
#define main    argparse_custom_prefix_characters_main
#endif

int main(int argc, const char **argv) {
  argparse::ArgumentParser program("test");
  program.set_prefix_chars("-+/");

  program.add_argument("+f");
  program.add_argument("--bar");
  program.add_argument("/foo");

  try {
    program.parse_args(argc, argv);
  } catch (const std::runtime_error &err) {
    std::cerr << err.what() << std::endl;
    std::cerr << program;
<<<<<<< HEAD
    //std::exit(1);
	return 1;
=======
    return 1;
>>>>>>> 5614b96e
  }

  if (program.is_used("+f")) {
    std::cout << "+f    : " << program.get("+f") << "\n";
  }

  if (program.is_used("--bar")) {
    std::cout << "--bar : " << program.get("--bar") << "\n";
  }

  if (program.is_used("/foo")) {
    std::cout << "/foo  : " << program.get("/foo") << "\n";
  }

  return 0;
}<|MERGE_RESOLUTION|>--- conflicted
+++ resolved
@@ -21,12 +21,7 @@
   } catch (const std::runtime_error &err) {
     std::cerr << err.what() << std::endl;
     std::cerr << program;
-<<<<<<< HEAD
-    //std::exit(1);
-	return 1;
-=======
     return 1;
->>>>>>> 5614b96e
   }
 
   if (program.is_used("+f")) {
